--- conflicted
+++ resolved
@@ -18,12 +18,7 @@
 
     if !parent.as_os_str().is_empty() {
         let parent_file =
-<<<<<<< HEAD
-            open_manually(start.as_file(), parent, &dir_options(), symlink_count, None)?
-                .into_file()?;
-=======
             open_manually_maybe(start, parent, &dir_options(), symlink_count, None)?.into_file()?;
->>>>>>> e2ed8909
 
         start.descend_to(parent_file);
     }
